--- conflicted
+++ resolved
@@ -113,9 +113,5 @@
     <string name="add_device_button">Add device</string>
     <string name="light_off">Light Off</string>
     <string name="go_to_home">Home</string>
-<<<<<<< HEAD
     <string name="no_devices_image">No devices image</string>
-
-=======
->>>>>>> 92fbddef
 </resources>