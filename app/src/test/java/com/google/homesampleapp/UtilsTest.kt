/*
 * Copyright 2022 Google LLC
 *
 * Licensed under the Apache License, Version 2.0 (the "License");
 * you may not use this file except in compliance with the License.
 * You may obtain a copy of the License at
 *
 *      http://www.apache.org/licenses/LICENSE-2.0
 *
 * Unless required by applicable law or agreed to in writing, software
 * distributed under the License is distributed on an "AS IS" BASIS,
 * WITHOUT WARRANTIES OR CONDITIONS OF ANY KIND, either express or implied.
 * See the License for the specific language governing permissions and
 * limitations under the License.
 */

package com.google.homesampleapp

import org.junit.Assert.*
import org.junit.Test

class UtilsTest {
<<<<<<< HEAD

  @Test
  fun displayString_ok() {
    assertEquals(Device.DeviceType.TYPE_LIGHT.displayString(), "Light")
    assertEquals(Device.DeviceType.TYPE_OUTLET.displayString(), "Outlet")
    assertEquals(Device.DeviceType.TYPE_UNSPECIFIED.displayString(), "Unspecified")
    assertEquals(Device.DeviceType.UNRECOGNIZED.displayString(), "Unrecognized")
  }

  @Test fun isOnlineDisplayString() {}

  @Test fun isOnDisplayString() {}

  @Test fun stateDisplayString() {}

  @Test fun stringToBoolean() {}

=======
>>>>>>> 607a48aa
  @Test
  fun stripLinkLocalInIpAddress_ok() {
    val ipAddress = "fe80::84b1:c2f6:b1b7:67d4"
    val linkLocalIpAddress = ipAddress + "%wlan"
    assertEquals(ipAddress, stripLinkLocalInIpAddress(ipAddress))
    assertEquals(ipAddress, stripLinkLocalInIpAddress(linkLocalIpAddress))
  }
}<|MERGE_RESOLUTION|>--- conflicted
+++ resolved
@@ -20,26 +20,6 @@
 import org.junit.Test
 
 class UtilsTest {
-<<<<<<< HEAD
-
-  @Test
-  fun displayString_ok() {
-    assertEquals(Device.DeviceType.TYPE_LIGHT.displayString(), "Light")
-    assertEquals(Device.DeviceType.TYPE_OUTLET.displayString(), "Outlet")
-    assertEquals(Device.DeviceType.TYPE_UNSPECIFIED.displayString(), "Unspecified")
-    assertEquals(Device.DeviceType.UNRECOGNIZED.displayString(), "Unrecognized")
-  }
-
-  @Test fun isOnlineDisplayString() {}
-
-  @Test fun isOnDisplayString() {}
-
-  @Test fun stateDisplayString() {}
-
-  @Test fun stringToBoolean() {}
-
-=======
->>>>>>> 607a48aa
   @Test
   fun stripLinkLocalInIpAddress_ok() {
     val ipAddress = "fe80::84b1:c2f6:b1b7:67d4"
