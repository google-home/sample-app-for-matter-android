/*
 * Copyright 2022 Google LLC
 *
 * Licensed under the Apache License, Version 2.0 (the "License");
 * you may not use this file except in compliance with the License.
 * You may obtain a copy of the License at
 *
 *      http://www.apache.org/licenses/LICENSE-2.0
 *
 * Unless required by applicable law or agreed to in writing, software
 * distributed under the License is distributed on an "AS IS" BASIS,
 * WITHOUT WARRANTIES OR CONDITIONS OF ANY KIND, either express or implied.
 * See the License for the specific language governing permissions and
 * limitations under the License.
 */

package com.google.homesampleapp

import androidx.test.espresso.Espresso.onView
import androidx.test.espresso.action.ViewActions.click
import androidx.test.espresso.assertion.ViewAssertions.matches
import androidx.test.espresso.matcher.ViewMatchers.isDisplayed
import androidx.test.espresso.matcher.ViewMatchers.withId
import androidx.test.ext.junit.rules.ActivityScenarioRule
import androidx.test.ext.junit.runners.AndroidJUnit4
import androidx.test.filters.LargeTest
import androidx.test.platform.app.InstrumentationRegistry
import androidx.test.uiautomator.By
import androidx.test.uiautomator.UiDevice
import androidx.test.uiautomator.UiObject2
import androidx.test.uiautomator.UiSelector
import androidx.test.uiautomator.Until
import java.time.Duration
import org.junit.Assert.assertNotNull
import org.junit.Before
import org.junit.Rule
import org.junit.Test
import org.junit.runner.RunWith

/**
 * Test to verify e2e commissioning of a Matter device in the Home sample app.
 *
<<<<<<< HEAD
 * Before running this test, make sure that
 * - The Matter device is running and advertising on the same network as the app. The SETUP_CODE
 * below should match with the set up code of the Matter device.
 * - You only have one Home structure in the Google home app.
=======
 * Before running this test, make sure that 1) The Matter device is running and advertising on the
 * same network as the app. The SETUP_CODE
 * ```
 *    below should match with the set up code of the Matter device.
 * ```
 * 2) You only have one Home structure in the Google home app.
>>>>>>> da4ea1ec
 */
@RunWith(AndroidJUnit4::class)
@LargeTest
class AddDeviceTest {

  private val TEN_SECONDS = Duration.ofSeconds(10).toMillis()
  private val TWO_MINUTES = Duration.ofSeconds(120).toMillis()
  private val SCAN_QR_CODE_TITLE = By.text("Scan the QR code")
  private val TRY_WITH_SETUP_CODE_BUTTON = By.text("Try with setup code")
  private val ENTER_SETUP_CODE_TITLE = By.textContains("Enter setup code")
  private val SETUP_CODE_TEXTBOX = UiSelector().className("android.widget.EditText").instance(0)

  /** The SETUP_CODE should match the one used for the Matter device */
  private val SETUP_CODE = "749701123365521327687"
  private val NEXT_BUTTON = By.text("Next")
  private val CONNECT_ACCOUNT_TITLE = By.text("Connect .* your Google Account".toPattern())
  private val AGREE_BUTTON = By.text("I Agree")
  private val DONE_BUTTON = By.text("Done")
  private val DEVICE_NAME = "Test light"
  private val DEVICE_NAME_TEXTBOX = UiSelector().className("android.widget.EditText").instance(0)
  private lateinit var device: UiDevice

  @get:Rule val activityRule = ActivityScenarioRule(MainActivity::class.java)

  @Before
  fun init() {
    // Initialize UiDevice instance
    device = UiDevice.getInstance(InstrumentationRegistry.getInstrumentation())
  }

  fun triggerScanForQRCode() {
    // Verify Add Device button is displayed.
    onView(withId(R.id.addDeviceButton)).check(matches(isDisplayed()))
    // Click the Add Device button.
    onView(withId(R.id.addDeviceButton)).perform(click())
    // Verify the Google play services screen is displayed
    // to scan the QR code.
    assertNotNull(device.wait(Until.hasObject(SCAN_QR_CODE_TITLE), TEN_SECONDS))
    assertNotNull(device.wait(Until.hasObject(TRY_WITH_SETUP_CODE_BUTTON), TEN_SECONDS))
    // Click on Try with setup code option.
    device.findObject(TRY_WITH_SETUP_CODE_BUTTON).click()
  }

  fun enterSetupCode() {
    // Verify the enter setup code screen.
    assertNotNull(device.wait(Until.hasObject(ENTER_SETUP_CODE_TITLE), TEN_SECONDS))
    // Enter the setup code.
    device.findObject(SETUP_CODE_TEXTBOX).setText(SETUP_CODE)
    // Click the next button
    val nextButton: UiObject2 = device.findObject(NEXT_BUTTON)
    assertNotNull(nextButton.wait(Until.clickable(true), TEN_SECONDS))
    nextButton.click()
  }

  fun clickIAgree() {
    // Verify the connect to your Google Account screen.
    assertNotNull(device.wait(Until.hasObject(CONNECT_ACCOUNT_TITLE), TEN_SECONDS))
    // Click on "I agree"
    device.wait(Until.findObject(AGREE_BUTTON), TEN_SECONDS).click()
  }

  fun completeSetUp() {
    // Verify that the device is successfully commissioned and is ready.
    assertNotNull(device.wait(Until.hasObject(DONE_BUTTON), TWO_MINUTES))
    // Enter the device name.
    device.findObject(DEVICE_NAME_TEXTBOX).setText(DEVICE_NAME)
    // Click done.
    device.wait(Until.findObject(DONE_BUTTON), TEN_SECONDS).click()
    // Verify the light is present on Matterhorn
    assertNotNull(device.wait(Until.hasObject(By.text(DEVICE_NAME)), TEN_SECONDS))
  }

  @Test
  fun addDevice() {
    triggerScanForQRCode()
    enterSetupCode()
    clickIAgree()
    completeSetUp()
    // Prevent abrupt shutdown of app
    Thread.sleep(5000)
  }
}<|MERGE_RESOLUTION|>--- conflicted
+++ resolved
@@ -40,19 +40,12 @@
 /**
  * Test to verify e2e commissioning of a Matter device in the Home sample app.
  *
-<<<<<<< HEAD
- * Before running this test, make sure that
- * - The Matter device is running and advertising on the same network as the app. The SETUP_CODE
- * below should match with the set up code of the Matter device.
- * - You only have one Home structure in the Google home app.
-=======
  * Before running this test, make sure that 1) The Matter device is running and advertising on the
  * same network as the app. The SETUP_CODE
  * ```
  *    below should match with the set up code of the Matter device.
  * ```
  * 2) You only have one Home structure in the Google home app.
->>>>>>> da4ea1ec
  */
 @RunWith(AndroidJUnit4::class)
 @LargeTest
